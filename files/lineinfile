--- conflicted
+++ resolved
@@ -186,14 +186,10 @@
         lines = f.readlines()
         f.close()
 
-<<<<<<< HEAD
-    mre = re.compile(regexp)
-=======
     msg = ""
 
     if regexp is not None:
         mre = re.compile(regexp)
->>>>>>> 0e2478e6
 
     if insertafter not in (None, 'BOF', 'EOF'):
         insre = re.compile(insertafter)
